module Fragmentary

  module Fragment

    def self.base_class
      @base_class
    end

    def self.included(base)

      @base_class = base

      base.class_eval do
        include ActionView::Helpers::CacheHelper

        belongs_to :parent, :class_name => name
        belongs_to :root, :class_name => name
        has_many :children, :class_name => name, :foreign_key => :parent_id, :dependent => :destroy
        belongs_to :user

        # Don't touch the parent when we create the child - the child was created by
        # renderng the parent, which occured because the parent was touched, thus
        # triggering the current request. Touching it again would result in a
        # redundant duplicate request.
        after_commit :touch_parent, :on => [:update, :destroy]

        attr_accessor :indexed_children

        # Set cache timestamp format to :usec instead of :nsec because the latter is greater precision than Postgres supports,
        # resulting in mismatches between timestamps on a newly created fragment and one retrieved from the database.
        # Probably not needed for Rails 5, which uses :usec by default.
        self.cache_timestamp_format = :usec

      end

      base.instance_eval do
        class << self; attr_writer :record_type, :key_name; end
      end

      base.extend ClassMethods

      ActionView::Base.send :include, FragmentsHelper
    end


    # Class Methods
    # -------------
    module ClassMethods

      def root(options)
        if fragment = options[:fragment]
          raise ArgumentError, "You passed Fragment #{fragment.id} to Fragment.root, but it's a child of Fragment #{fragment.parent_id}" if fragment.parent_id
        else
          klass, search_attributes, options = base_class.attributes(options)
          fragment = klass.where(search_attributes).includes(:children).first_or_initialize(options); fragment.save if fragment.new_record?
          fragment.set_indexed_children if fragment.child_search_key
        end
        fragment
      end

      # Each fragment record is unique by type and parent_id (which is nil for a root_fragment) and for some types also by
      # record_id (i.e. for root fragments for pages associated with particular AR records and for child fragments that
      # appear in a list) user_type (e.g. "admin", "signed_in", "signed_out") and user_id (for fragments that include
      # user-specific content).
      def attributes(options)
        klass = options.delete(:type).constantize

        # Augment the options with the user_type and user_id in case they are needed below
        options.reverse_merge!(:user_type => klass.user_type(user = options.delete(:user)), :user_id => user.try(:id))

        # Collect the attributes to be used when searching for an existing fragment. Fragments are unique by these values.
        search_attributes = {}

        if (parent_id = options.delete(:parent_id))
          search_attributes.merge!(:parent_id => parent_id)
        else
          application_root_url_column = Fragmentary.config.application_root_url_column
          if (application_root_url = options.delete(application_root_url_column)) && column_names.include?(application_root_url_column.to_s)
            search_attributes.merge!(application_root_url_column => application_root_url)
          end
        end

        [:record_id, :user_id, :user_type, :key].each do |attribute_name|
          if klass.needs?(attribute_name)
            option_name = (attribute_name == :key and klass.key_name) ? klass.key_name : attribute_name
            attribute = options.delete(option_name) {puts caller(0); raise ArgumentError, "Fragment type #{klass} needs a #{option_name.to_s}"}
            attribute = attribute.try :to_s if attribute_name == :key
            search_attributes.merge!(attribute_name => attribute)
          end
        end

        # If :user_id or :user_name aren't required, don't include them when we create a new fragment record.
        options.delete(:user_id); options.delete(:user_type)

        return klass, search_attributes, options
      end

      def cache_store
        @@cache_store ||= Rails.application.config.action_controller.cache_store
      end

      # ToDo: combine this with Fragment.root
      def existing(options)
        if fragment = options[:fragment]
          raise ArgumentError, "You passed Fragment #{fragment.id} to Fragment.existing, but it's a child of Fragment #{fragment.parent_id}" if fragment.parent_id
        else
          options.merge!(:type => name) unless self == base_class
          raise ArgumentError, "A 'type' attribute is needed in order to retrieve a fragment" unless options[:type]
          klass, search_attributes, options = base_class.attributes(options)
          # We merge options because it may include :record_id, which may be needed for uniqueness even
          # for classes that don't 'need_record_id' if the parent_id isn't available.
          fragment = klass.where(search_attributes.merge(options)).includes(:children).first
          # Unlike Fragment.root and Fragment#child we don't instantiate a record if none is found,
          # so fragment may be nil.
          fragment.try :set_indexed_children if fragment.try :child_search_key
        end
        fragment
      end

      def fragment_type
        self
      end

      # There is one queue per user_type per application instance (the current app and any external instances). The queues
      # for all fragments are held in common by the Fragment base class here in @@request_queues but are also indexed on a
      # subclass basis by an individual subclass's user_types (see the inherited hook below). As well as being accessible
      # here as Fragment.request_queues, the queues are also available without indexation as RequestQueue.all.
      def request_queues
        @@request_queues ||= Hash.new do |hsh, host_url|
          # As well as acting as a hash key to index the set of request queues for a given target application instance
          # (for which its uniqueness is the only requirement), host_url is also passed to the RequestQueue constructor,
          # from which it is used:
          #   (i) by the RequestQueue::Sender to derive the name of the delayed_job queue that will be used to process the
          #       queued requests if the sender is invoked in asynchronous mode - see RequestQueue::Sender#schedulerequests.
          #   (ii) by the Fragmentary::InternalUserSession instantiated by the Sender to configure the session_host.
          hsh[host_url] = Hash.new do |hsh2, user_type|
            hsh2[user_type] = RequestQueue.new(user_type, host_url)
          end
        end
      end

      # Subclass-specific request_queues
      def inherited(subclass)
        subclass.instance_eval do

          def request_queues
            super  # ensure that @@request_queues has been defined
            @request_queues ||= begin
              app_root_url = Rails.application.routes.url_helpers.root_url
              remote_urls = Fragmentary.config.remote_urls
              user_types.each_with_object( Hash.new {|hsh0, url| hsh0[url] = {}} ) do |user_type, hsh|
                # Internal request queues
                hsh[app_root_url][user_type] = @@request_queues[app_root_url][user_type]
                # External request queues
                if remote_urls.any?
                  unless Rails.application.routes.default_url_options[:host]
                    raise "Can't create external request queues without setting Rails.application.routes.default_url_options[:host]"
                  end
                  remote_urls.each {|remote_url| hsh[remote_url][user_type] = @@request_queues[remote_url][user_type]}
                end
              end
            end
          end

        end
        super
      end

      def remove_queued_request(user:, request_path:)
        request_queues.each{|key, hsh| hsh[user_type(user)].remove_path(request_path)}
      end

      def subscriber
        @subscriber ||= Subscriber.new(self)
      end

      def needs?(attribute_name)
        attribute_name = attribute_name.to_s if attribute_name.is_a? Symbol
        raise ArgumentError unless attribute_name.is_a? String
        send :"needs_#{attribute_name.to_s}?"
      end

      # If a class declares 'needs_user_id', a user_id value must be provided in the attributes hash in order to either
      # create or retrieve a Fragment of that class. A user_id is needed for example when caching user-specific content
      # such as a user profile. When the fragment is instantiated using FragmentsHelper methods 'cache_fragment' or
      # 'CacheBuilder.cache_child', a :user option is added to the options hash automatically from the value of 'current_user'.
      # The user_id is extracted from this option in Fragment.attributes.
      def needs_user_id
        self.extend NeedsUserId
      end

      # If a class declares 'needs_user_type', a user_type value must be provided in the attributes hash in order to either
      # create or retrieve a Fragment of that class. A user_type is needed to distinguish between fragments that are rendered
      # differently depending on the type of user, e.g. to distinguish between content seen by signed in users and those not
      # signed in. When the fragment is instantiated using FragmentsHelper methods 'cache_fragment' or 'CacheBuilder.cache_child',
      # a :user option is added to the options hash automatically from the value of 'current_user'. The user_type is extracted
      # from this option in Fragment.attributes.
      #
      # For each class that declares 'needs_user_type', a set of user_types is defined that determines the set of request_queues
      # that will be used to send requests to the application when a fragment is touched. By default these user_types are defined
      # globally using 'Fragmentary.setup' but they can alternatively be set on a class-specific basis by passing a :session_users
      # option to 'needs_user_type'. See 'Fragmentary.parse_session_users' for details.
      def needs_user_type(options = {})
        self.extend NeedsUserType
        instance_eval do
          @user_type_mapping = options[:user_type_mapping]
          def self.user_type(user)
            (@user_type_mapping || Fragmentary.config.default_user_type_mapping).try(:call, user)
          end
          @user_types = Fragmentary.parse_session_users(options[:session_users] || options[:types] || options[:user_types])
          def self.user_types
            @user_types || Fragmentary.config.session_users.keys
          end
        end
      end

      def needs_key(options = {})
        extend NeedsKey
        if name = options.delete(:name) || options.delete(:key_name)
          self.key_name = name.to_sym
          define_method(key_name) {send(:key)}
        end
      end

      def key_name
        @key_name ||= nil
      end

      # If a class declares 'needs_record_id', a record_id value must be provided in the attributes hash in order to either
      # create or retrieve a Fragment of that class. Ordinarily a record_id is passed automatically from a parent fragment
      # to its child. However if the child fragment class is declared with 'needs_record_id' the parent's record_id is not
      # passed on and must be provided explicitly, typically for Fragment classes that represent items in a list that
      # each correspond to a particular record of some ActiveRecord class. In these cases the record_id should be provided
      # explicitly in the call to cache_fragment (for a root fragment) or cache_child (for a child fragment).
      def needs_record_id(options = {})
        self.extend NeedsRecordId
        if record_type = options.delete(:record_type) || options.delete(:type)
          set_record_type(record_type)
        end
      end

      def record_type
        raise ArgumentError, "The #{self.name} class has no record_type" unless @record_type
        @record_type
      end

      # A subclass of a class declared with 'needs_record_id' will not have a record_type unless set explicitly, which can be done
      # using the following method.
      def set_record_type(type)
        if needs_record_id?
          self.record_type = type
          if record_type_subscription = subscriber.subscriptions[record_type]
            # Set a callback on the eigenclass of an individual subscription to clean up client fragments
            # corresponding to a destroyed AR record. Note that this assumes that ALL fragments of a class
            # that calls this method should be removed if those fragments have a record_id matching the id
            # of the destroyed AR record. Also note that the call 'subscriber.subscriptions' above ensures that
            # the subscription exists even if the particular fragment subclass doesn't explicitly subscribe
            # to the record_type AR class. And note that if the fragment subclass does subscribe to the
            # record_type class, the callback doesn't affect the execution of any delete handler defined
            # by the fragment.
            class << record_type_subscription
              set_callback :after_destroy, :after, ->{subscriber.client.remove_fragments_for_record(record.id)}
              set_callback :after_create, :after, ->{subscriber.client.try_request_for_record(record.id)}
            end
          end

<<<<<<< HEAD
          record_class = record_type.constantize
          instance_eval <<-HEREDOC
            subscribe_to #{record_class} do
              def create_#{record_class.model_name.param_key}_successful(record)
                if requestable?
                  request = Fragmentary::Request.new(request_method, request_path(record.id),
                                                     request_parameters(record.id), request_options)
                  queue_request(request)
                end
              end
            end
          HEREDOC

=======
          self.extend RecordClassMethods
>>>>>>> ed0af9aa
          define_method(:record){record_type.constantize.find(record_id)}
        end
      end

      module RecordClassMethods
        def remove_fragments_for_record(record_id)
          where(:record_id => record_id).each(&:destroy)
        end

        def try_request_for_record(record_id)
          if requestable?
            queue_request(request(record_id))
          end
        end
      end

      def needs_record_id?
        false
      end

      def needs_user_id?
        false
      end

      def user_types
        ['signed_in']
      end

      # This default definition can be overridden by sub-classes as required
      # (typically in root fragment classes by calling needs_user_type).
      def user_type(user)
        user ? "signed_in" : "signed_out"
      end

      def needs_user_type?
        false
      end

      def needs_key?
        false
      end

      # Note that fragments matching the specified attributes won't always exist, e.g. if the page they are to appear on
      # hasn't yet been requested, e.g. an assumption created on an article page won't necessarily have been rendered on the
      # opinion analysis page.
      def touch_fragments_for_record(record_id)
        fragments_for_record(record_id).includes({:parent => :parent}).each(&:touch)
      end

      def fragments_for_record(record_id)
        self.where(:record_id => record_id)
      end

      def subscribe_to(publisher, &block)
        subscriber.subscribe_to(publisher, block)
      end

      def child_search_key
        nil
      end

      def queue_request(request=nil)
        request_queues.each{|key, hsh| hsh.each{|key2, queue| queue << request}} if request
      end

      def requestable?
        respond_to?(:request_path)
      end

      # The instance method 'request_method' is defined in terms of this.
      def request_method
        :get
      end

      def request_parameters(*args)
        nil
      end

      # The instance method 'request_options' is defined in terms of this.
      def request_options
        {}
      end

      def request
        raise NotImplementedError
      end

      # This method defines the handler for the creation of new list items. The method takes:
      #   - members: a symbol representing the association class whose records define membership
      #     of the list,
      #   - list_record: an association that when applied to a membership record identifies the record_id
      #     associated with the list itself. This can be specified in the form of a symbol representing
      #     a method to be applied to the membership association or a proc that takes the membership
      #     association as an argument.
      def acts_as_list_fragment(members:, list_record:, **options)
        # The name of the association that defines elements of the list
        @members = members.to_s.singularize
        # And the corresponding class
        @membership_class = @members.classify.constantize
        # A method (in the form of a symbol) or proc that returns the id of the record that identifies
        # the list fragment instance for a given member.
        @list_record = list_record

        # Identifies the record_ids of list fragments associated with a specific membership association.
        # This method will be called from the block passed to 'subscribe_to' below, which is executed
        # against the Subscriber, but sends missing methods back to its client, which is this class.
        # A ListFragment is not declared with 'needs_record_id'; by default it receives its record_id
        # from its parent fragment.
        def list_record(association)
          if @list_record.is_a? Symbol
            association.send @list_record
          elsif @list_record.is_a? Proc
            @list_record.call(association)
          end
        end

        if options.delete(:delay) == true
          # Note that the following assumes that @list_record is a symbol
          instance_eval <<-HEREDOC
            class #{self.name}::Create#{@membership_class}Handler < Fragmentary::Handler
              def call
                association = @args
                #{self.name}.touch_fragments_for_record(association[:#{@list_record.to_s}])
              end
            end

            subscribe_to #{@membership_class} do
              def create_#{@members}_successful(association)
                #{self.name}::Create#{@membership_class}Handler.create(association.to_h)
              end
            end
          HEREDOC
        else
          instance_eval <<-HEREDOC
            subscribe_to #{@membership_class} do
              def create_#{@members}_successful(association)
                touch_fragments_for_record(list_record(association))
              end
            end
          HEREDOC
        end

        instance_eval <<-HEREDOC
          def self.child_search_key
            :record_id
          end
        HEREDOC
      end

    end  # ClassMethods


    # Instance Methods
    # ----------------

    def child_search_key
      self.class.child_search_key
    end

    def set_indexed_children
      return unless child_search_key
      obj = Hash.new {|h, indx| h[indx] = []}
      @indexed_children = children.each_with_object(obj) {|child, collection| collection[child.send(child_search_key)] << child }
    end

    def existing_child(options)
      child(options.merge(:existing => true))
    end

    # Note that this method can be called in two different contexts. One is as part of rendering the parent fragment,
    # which means that the parent was obtained using either Fragment.root or a previous invocation of this method.
    # In this case, the children will have already been loaded and indexed. The second is when the child is being
    # rendered on its own, e.g. inserted by ajax into a parent that is already on the page. In this case the
    # children won't have already been loaded or indexed.
    def child(options)
      if child = options[:child]
        raise ArgumentError, "You passed a child fragment to a parent it's not a child of." unless child.parent_id == self.id
        child
      else
        existing = options.delete(:existing)
        # root_id and parent_id are passed from parent to child. For all except root fragments, root_id is stored explicitly.
        derived_options = {:root_id => root_id || id}
        # record_id is passed from parent to child unless it is required to be provided explicitly.
        derived_options.merge!(:record_id => record_id) unless options[:type].constantize.needs_record_id?
        klass, search_attributes, options = Fragment.base_class.attributes(options.reverse_merge(derived_options))

        # Try to find the child within the children loaded previously
        select_attributes = search_attributes.merge(:type => klass.name)
        if child_search_key and keyed_children = indexed_children.try(:[], select_attributes[child_search_key])
          # If the key was found we don't need to include it in the attributes used for the final selection
          select_attributes.delete(child_search_key)
        end

        # If there isn't a key or there isn't set of previously indexed_children (e.g. the child is being rendered
        # on its own), we just revert to the regular children association.
        fragment = (keyed_children || children).to_a.find{|child| select_attributes.all?{|key, value| child.send(key) == value}}

        # If we didn't find an existing child, create a new record unless only an existing record was requested
        unless fragment or existing
          fragment = klass.new(search_attributes.merge(options))
          children << fragment  # Saves the fragment and sets the parent_id attribute
        end

        # Load the grandchildren, so they'll each be available later. Index them if a search key is available.
        if fragment
          fragment_children = fragment.children
          fragment.set_indexed_children if fragment.child_search_key
        end
        fragment
      end
    end

    # If this fragment's class needs a record_id, it will also have a record_type. If not, we copy the record_id from
    # the parent, if it has one.
    def record_type
      @record_type ||= self.class.needs_record_id? ? self.class.record_type : self.parent.record_type
    end

    # Though each fragment is typically associated with a particular user_type, touching a root fragment will send
    # page requests for the path associated with the fragment to queues for all relevant user_types for this fragment class.
    def request_queues
      self.class.request_queues
    end

    def cache_store
      self.class.cache_store
    end

    def touch(*args, no_request: false)
      request_queues.each{|key, hsh| hsh.each{|key2, queue| queue << request}} if request && !no_request
      super(*args)
    end

    def destroy(options = {})
      options.delete(:delete_matches) ? delete_matched_cache : delete_cache
      super()
    end

    def delete_matched_cache
      cache_store.delete_matched(Regexp.new("#{self.class.model_name.cache_key}/#{id}"))
    end

    def delete_cache
      cache_store.delete(ActiveSupport::Cache.expand_cache_key(self, 'views'))
    end

    def touch_tree(no_request: false)
      children.each{|child| child.touch_tree(:no_request => no_request)}
      # If there are children, we'll have already touched this fragment in the process of touching them.
      touch(:no_request => no_request) unless children.any?
    end

    # Touch this fragment and all descendants that have entries in the cache. Destroy any that
    # don't have cache entries.
    def touch_or_destroy
      puts "  touch_or_destroy #{self.class.name} #{id}"
      if cache_exist?
        children.each(&:touch_or_destroy)
        # if there are children, this will be touched automatically once they are.
        touch(:no_request => true) unless children.any?
      else
        destroy  # will also destroy all children because of :dependent => :destroy
      end
    end

    def cache_exist?
      # expand_cache_key calls cache_key and prepends "views/"
      cache_store.exist?(ActiveSupport::Cache.expand_cache_key(self, 'views'))
    end

    # Request-related methods...
    # Note: subclasses that define request_path need to also define self.request_path and should define
    # the instance method in terms of the class method. Likewise, those that define request_parameters
    # also need to defined self.request_parameters and define the instance method in terms of the class method.
    # Subclasses generally don't need to define request_method or request_options, but may need to define
    # self.request_options. The instance method version request_options is defined in terms of the class method
    # below.
    #
    # Also... subclasses that define request_path also need to define self.request, but not the instance method
    # request since that is defined below in terms of its constituent request arguments. The reason is that the
    # class method self.request generally takes a parameter (e.g. a record_id or a key), and this is used in
    # different ways depending on the class, whereas the instance method takes the same form regardless of the class.
    def request_method
      self.class.request_method
    end

    def request_parameters
      self.class.request_parameters # -> nil
    end

    def request_options
      self.class.request_options
    end

    def requestable?
      @requestable ||= respond_to? :request_path
    end

    # Returns a Request object that can be used to send a server request for the fragment content
    def request
      requestable? ? @request ||= Request.new(request_method, request_path, request_parameters, request_options) : nil
    end

    private
    def touch_parent
      parent.try :touch unless previous_changes["memo"]
    end

    module NeedsRecordId
      # needs_record_id means we don't inherit the record_id from the parent
      def needs_record_id?
        true
      end
    end

    module NeedsUserId
      def needs_user_id?
        true
      end
    end

    module NeedsUserType
      def needs_user_type?
        true
      end
    end

    module NeedsKey
      def needs_key?
        true
      end
    end
  end

end<|MERGE_RESOLUTION|>--- conflicted
+++ resolved
@@ -264,23 +264,7 @@
             end
           end
 
-<<<<<<< HEAD
-          record_class = record_type.constantize
-          instance_eval <<-HEREDOC
-            subscribe_to #{record_class} do
-              def create_#{record_class.model_name.param_key}_successful(record)
-                if requestable?
-                  request = Fragmentary::Request.new(request_method, request_path(record.id),
-                                                     request_parameters(record.id), request_options)
-                  queue_request(request)
-                end
-              end
-            end
-          HEREDOC
-
-=======
           self.extend RecordClassMethods
->>>>>>> ed0af9aa
           define_method(:record){record_type.constantize.find(record_id)}
         end
       end
